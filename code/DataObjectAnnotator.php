<?php

/**
 * Class DataObjectAnnotator
 * Generates phpdoc annotations for database fields and orm relations
 * so IDE's with autocompletion and property inspection will recognize properties and relation methods.
 *
 * The annotations can be generated with dev/build with @see Annotatable
 * and from the @see DataObjectAnnotatorTask
 *
 * The generation is disabled by default.
 * It is advisable to only enable it in your local dev environment,
 * so the files won't change on a production server when you run dev/build
 */

class DataObjectAnnotator extends Object
{

    /**
     * This string marks the beginning of a generated annotations block
     */
    const STARTTAG = 'StartGeneratedWithDataObjectAnnotator';

    /**
     * This string marks the end of a generated annotations block
     */
    const ENDTAG = 'EndGeneratedWithDataObjectAnnotator';

    /**
     * @config
     * Enable generation from @see Annotatable and @see DataObjectAnnotatorTask
     */
    private static $enabled = false;

    /**
     * @config
     * Enable modules that are allowed to have generated docblocks for DataObjects and DataExtensions
     */
    private static $enabled_modules = array('mysite');

    /**
<<<<<<< HEAD
     * @var string
     * Overall string for dataset.
     */
    protected $resultString = '';

    /**
     * @var array
     * Available properties to generate docblocks for.
     */
    protected $propertyTypes = array(
        'DB',
        'HasOne',
        'HasMany',
        'ManyMany',
        'BelongsManyMany',
        'BelongsTo',
=======
     * @var array
     * Available properties to generate docblocks for.
     */
    protected static $propertyTypes = array(
        'Owner',
        'DB',
        'HasOne',
        'BelongsTo',
        'HasMany',
        'ManyMany',
        'BelongsManyMany',
>>>>>>> c9f09976
        'Extensions',
    );

    /**
<<<<<<< HEAD
=======
     * List of all objects, so we can find the extensions.
     * @var array
     */
    protected $objectList = array();

    /**
     * @var string
     * Overall string for dataset.
     */
    protected $resultString = '';

    /**
>>>>>>> c9f09976
     * @param            $moduleName
     * @param bool|false $undo
     *
     * Generate docblock for all subclasses of DataObjects and DataExtenions
     * within a module.
     *
     * @return false || void
     */
    public function annotateModule($moduleName, $undo = false)
    {
        if (!$this->moduleIsAllowed($moduleName)) {
            return false;
        }

        $this->objectList = ClassInfo::subclassesFor('Object');
        $classNames = ClassInfo::subclassesFor('DataObject');
        foreach ($classNames as $className) {
            $this->annotateDataObject($className, $undo);
<<<<<<< HEAD
            $this->resultString = '';
=======
            $this->resultString = ''; // Reset the result after each class
>>>>>>> c9f09976
        }

        $classNames = ClassInfo::subclassesFor('DataExtension');
        foreach ($classNames as $className) {
            $this->annotateDataObject($className, $undo);
            $this->resultString = '';
        }

        return null;
    }

    /**
     * @param            $className
     * @param bool|false $undo
     *
     * Generate docblock for a single subclass of DataObject or DataExtenions
     *
     * @return bool
     */
    public function annotateDataObject($className, $undo = false)
    {
        if (!$this->classNameIsAllowed($className)) {
            return false;
        }

        $filePath = $this->getClassFilePath($className);
        $this->objectList = ClassInfo::subclassesFor('Object');

        if (!$filePath) {
            return false;
        }

        if ($undo) {
            $this->removePHPDocBlock($filePath);
        } else {
            $original = file_get_contents($filePath);
            $annotated = $this->getFileContentWithAnnotations($original, $className);
            // nothing has changed, no need to write to the file
            if ($annotated && $annotated !== $original) {
                file_put_contents($filePath, $annotated);
            }
        }

        return null;
    }

    /**
     * Revert the file to its original state without the generated docblock from this module
     *
     * @param $className
     * @see removePHPDocBlock
     * @return bool
     */
    public function undoDataObject($className)
    {
        if (!$this->classNameIsAllowed($className)) {
            return false;
        }

        $filePath = $this->getClassFilePath($className);

        if (!$filePath) {
            return false;
        }

        $this->removePHPDocBlock($filePath);

        return null;
    }

    /**
     * Performs the actual file writing
     * @param $filePath
     */
    protected function removePHPDocBlock($filePath)
    {
        $original = file_get_contents($filePath);
        $reverted = $this->getFileContentWithoutAnnotations($original);
        // nothing has changed, no need to write to the file
        if ($reverted && $reverted !== $original) {
            file_put_contents($filePath, $reverted);
        }
    }

    /**
     * Check if a DataObject or DataExtension subclass is allowed by checking if the file
     * is in the $allowed_modules array
     * The permission is checked by matching the filePath and modulePath
     *
     * @param $className
     *
     * @return bool
     */
    protected function classNameIsAllowed($className)
    {
        if (is_subclass_of($className, 'DataObject') || is_subclass_of($className, 'DataExtension')) {

            $filePath = $this->getClassFilePath($className);
            $allowedModules = Config::inst()->get('DataObjectAnnotator', 'enabled_modules');

            foreach ($allowedModules as $moduleName) {
                $modulePath = BASE_PATH . DIRECTORY_SEPARATOR . $moduleName;
                if (substr($filePath, 0, strlen($modulePath)) === $modulePath) {
                    return true;
                }
            }
        }

        return false;
    }

    /**
     * Check if a module is in the $allowed_modules array
     *
     * @param $moduleName
     *
     * @return bool
     */
    protected function moduleIsAllowed($moduleName)
    {
        return in_array($moduleName, Config::inst()->get('DataObjectAnnotator', 'enabled_modules'), null);
    }

    /**
     * @param $className
     *
     * @return string
     */
    protected function getClassFilePath($className)
    {
        $reflector = new ReflectionClass($className);
        $filePath = $reflector->getFileName();

        if (is_writable($filePath)) {
            return $filePath;
        }

        return false;
    }

    /**
     * Get the file and have the ORM Properties generated.
     *
     * @param String $fileContent
     * @param String $className
     *
     * @return mixed|void
     */
    protected function getFileContentWithAnnotations($fileContent, $className)
    {
        $this->generateORMProperties($className);

        if (!$this->resultString) {
            return null;
        }

        $startTag = static::STARTTAG;
        $endTag = static::ENDTAG;

        if (strpos($fileContent, $startTag) && strpos($fileContent, $endTag)) {
<<<<<<< HEAD
            $replacement = $startTag . "\n" . $this->resultString . " * " . $endTag;
=======
            $replacement = $startTag . "\n" . $this->resultString . ' * ' . $endTag;
>>>>>>> c9f09976

            return preg_replace("/$startTag([\s\S]*?)$endTag/", $replacement, $fileContent);
        } else {
            $classDeclaration = 'class ' . $className . ' extends'; // add extends to exclude Controller writes
            $properties = "\n/**\n * " . $startTag . "\n"
                . $this->resultString
<<<<<<< HEAD
                . " * " . $endTag . "\n"
                . " */\n$classDeclaration";
=======
                . ' * ' . $endTag . "\n"
                . ' */\n$classDeclaration';
>>>>>>> c9f09976

            return str_replace($classDeclaration, $properties, $fileContent);
        }
    }

    /**
     * Get the literal contents of the DataObject file.
     *
     * @param $fileContent
     *
     * @return mixed
     */
    protected function getFileContentWithoutAnnotations($fileContent)
    {
        $startTag = static::STARTTAG;
        $endTag = static::ENDTAG;

        if (strpos($fileContent, $startTag) && strpos($fileContent, $endTag)) {
            $replace = "/\n\/\*\*\n \* " . $startTag . "\n"
                . "([\s\S]*?)"
                . " \* $endTag"
                . "\n \*\/\n/";

            $fileContent = preg_replace($replace, '', $fileContent);
        }

        return $fileContent;
    }


    /**
     * @param String $className
     *
     * @return string
     */
    protected function generateORMProperties($className)
    {
        /*
         * Loop the available types and generate the ORM property.
         */
<<<<<<< HEAD
        foreach ($this->propertyTypes as $type) {
            $function = 'generateORM' . $type . 'Properties';
            $this->$function($className);
=======
        foreach (self::$propertyTypes as $type) {
            $function = 'generateORM' . $type . 'Properties';
            $this->{$function}($className);
>>>>>>> c9f09976
        }
    }

    /**
     * Generate the Owner-properties for extensions.
     *
     * @param string $className
     */
    protected function generateORMOwnerProperties($className) {
        $owners = array();
        foreach($this->objectList as $class) {
            if(in_array($className, Config::inst()->get($class, 'extensions', Config::UNINHERITED), null)) {
                $owners[] = $class;
            }
        }
        if(count($owners)) {
            $this->resultString .= ' * @property ';
            foreach ($owners as $key => $owner) {
                if ($key > 0) {
                    $this->resultString .= '|';
                }
                $this->resultString .= "$owner";
            }
            $this->resultString .= "|$className owner\n";
        }
    }


    /**
     * Generate the $db property values.
     *
     * @param DataObject|DataExtension $className
     * @return string
     */
    protected function generateORMDBProperties($className)
    {
        if ($fields = Config::inst()->get($className, 'db', Config::UNINHERITED)) {
            foreach ($fields as $fieldName => $dataObjectName) {
                $prop = 'string';

                $fieldObj = Object::create_from_string($dataObjectName, $fieldName);

                if (is_a($fieldObj, 'Int')) {
                    $prop = 'int';
                } elseif (is_a($fieldObj, 'Boolean')) {
                    $prop = 'boolean';
                } elseif (is_a($fieldObj, 'Float') || is_a($fieldObj, 'Decimal')) {
                    $prop = 'float';
                }
                $this->resultString .= " * @property $prop $fieldName\n";
            }
        }

        return true;
    }

    /**
     * Generate the $belongs_to property values.
     *
     * @param DataObject|DataExtension $className
     * @return string
     */
    protected function generateORMBelongsToProperties($className)
    {
        if ($fields = Config::inst()->get($className, 'belongs_to', Config::UNINHERITED)) {
            foreach ($fields as $fieldName => $dataObjectName) {
<<<<<<< HEAD
                $this->resultString .= " * @property " . $dataObjectName . " $fieldName\n";
=======
                $this->resultString .= ' * @property ' . $dataObjectName . " $fieldName\n";
>>>>>>> c9f09976
            }
        }

        return true;
    }

    /**
     * Generate the $has_one property and method values.
     *
     * @param DataObject|DataExtension $className
     * @return string
     */
    protected function generateORMHasOneProperties($className)
    {
        if ($fields = Config::inst()->get($className, 'has_one', Config::UNINHERITED)) {
            foreach ($fields as $fieldName => $dataObjectName) {
                $this->resultString .= " * @property int {$fieldName}ID\n";
            }
            foreach ($fields as $fieldName => $dataObjectName) {
                $this->resultString .= " * @method $dataObjectName $fieldName\n";
            }
        }

        return true;
    }

    /**
     * Generate the $has_many method values.
     *
     * @param DataObject|DataExtension $className
     * @return string
     */
    protected function generateORMHasManyProperties($className)
    {
        if ($fields = Config::inst()->get($className, 'has_many', Config::UNINHERITED)) {
            foreach ($fields as $fieldName => $dataObjectName) {
<<<<<<< HEAD
                $this->resultString .= " * @method DataList|" . $dataObjectName . "[] $fieldName\n";
=======
                $this->resultString .= ' * @method DataList|' . $dataObjectName . "[] $fieldName\n";
>>>>>>> c9f09976
            }
        }

        return true;
    }

    /**
     * Generate the $many_many method values.
     *
     * @param DataObject|DataExtension $className
     * @return string
     */
    protected function generateORMManyManyProperties($className)
    {
        if ($fields = Config::inst()->get($className, 'many_many', Config::UNINHERITED)) {
            foreach ($fields as $fieldName => $dataObjectName) {
<<<<<<< HEAD
                $this->resultString .= " * @method ManyManyList|" . $dataObjectName . "[] $fieldName\n";
=======
                $this->resultString .= ' * @method ManyManyList|' . $dataObjectName . "[] $fieldName\n";
>>>>>>> c9f09976
            }
        }

        return true;
    }

    /**
     * Generate the $belongs_many_many method values.
     *
     * @param DataObject|DataExtension $className
     * @return string
     */
    protected function generateORMBelongsManyManyProperties($className)
    {
        if ($fields = Config::inst()->get($className, 'belongs_many_many', Config::UNINHERITED)) {
            foreach ($fields as $fieldName => $dataObjectName) {
<<<<<<< HEAD
                $this->resultString .= " * @method ManyManyList|" . $dataObjectName . "[] $fieldName\n";
=======
                $this->resultString .= ' * @method ManyManyList|' . $dataObjectName . "[] $fieldName\n";
>>>>>>> c9f09976
            }
        }

        return true;
    }

    /**
     * Generate the mixins for DataExtensions
     *
     * @param DataObject|DataExtension $className
     * @return string
     */
    protected function generateORMExtensionsProperties($className)
    {
        if ($fields = Config::inst()->get($className, 'extensions', Config::UNINHERITED)) {
            foreach ($fields as $fieldName) {
                $this->resultString .= " * @mixin $fieldName\n";
            }
        }

        return true;
    }
}<|MERGE_RESOLUTION|>--- conflicted
+++ resolved
@@ -39,24 +39,6 @@
     private static $enabled_modules = array('mysite');
 
     /**
-<<<<<<< HEAD
-     * @var string
-     * Overall string for dataset.
-     */
-    protected $resultString = '';
-
-    /**
-     * @var array
-     * Available properties to generate docblocks for.
-     */
-    protected $propertyTypes = array(
-        'DB',
-        'HasOne',
-        'HasMany',
-        'ManyMany',
-        'BelongsManyMany',
-        'BelongsTo',
-=======
      * @var array
      * Available properties to generate docblocks for.
      */
@@ -68,13 +50,10 @@
         'HasMany',
         'ManyMany',
         'BelongsManyMany',
->>>>>>> c9f09976
         'Extensions',
     );
 
     /**
-<<<<<<< HEAD
-=======
      * List of all objects, so we can find the extensions.
      * @var array
      */
@@ -87,7 +66,6 @@
     protected $resultString = '';
 
     /**
->>>>>>> c9f09976
      * @param            $moduleName
      * @param bool|false $undo
      *
@@ -106,11 +84,7 @@
         $classNames = ClassInfo::subclassesFor('DataObject');
         foreach ($classNames as $className) {
             $this->annotateDataObject($className, $undo);
-<<<<<<< HEAD
-            $this->resultString = '';
-=======
             $this->resultString = ''; // Reset the result after each class
->>>>>>> c9f09976
         }
 
         $classNames = ClassInfo::subclassesFor('DataExtension');
@@ -271,24 +245,15 @@
         $endTag = static::ENDTAG;
 
         if (strpos($fileContent, $startTag) && strpos($fileContent, $endTag)) {
-<<<<<<< HEAD
-            $replacement = $startTag . "\n" . $this->resultString . " * " . $endTag;
-=======
             $replacement = $startTag . "\n" . $this->resultString . ' * ' . $endTag;
->>>>>>> c9f09976
 
             return preg_replace("/$startTag([\s\S]*?)$endTag/", $replacement, $fileContent);
         } else {
             $classDeclaration = 'class ' . $className . ' extends'; // add extends to exclude Controller writes
             $properties = "\n/**\n * " . $startTag . "\n"
                 . $this->resultString
-<<<<<<< HEAD
-                . " * " . $endTag . "\n"
-                . " */\n$classDeclaration";
-=======
                 . ' * ' . $endTag . "\n"
                 . ' */\n$classDeclaration';
->>>>>>> c9f09976
 
             return str_replace($classDeclaration, $properties, $fileContent);
         }
@@ -329,15 +294,9 @@
         /*
          * Loop the available types and generate the ORM property.
          */
-<<<<<<< HEAD
-        foreach ($this->propertyTypes as $type) {
-            $function = 'generateORM' . $type . 'Properties';
-            $this->$function($className);
-=======
         foreach (self::$propertyTypes as $type) {
             $function = 'generateORM' . $type . 'Properties';
             $this->{$function}($className);
->>>>>>> c9f09976
         }
     }
 
@@ -404,11 +363,7 @@
     {
         if ($fields = Config::inst()->get($className, 'belongs_to', Config::UNINHERITED)) {
             foreach ($fields as $fieldName => $dataObjectName) {
-<<<<<<< HEAD
-                $this->resultString .= " * @property " . $dataObjectName . " $fieldName\n";
-=======
                 $this->resultString .= ' * @property ' . $dataObjectName . " $fieldName\n";
->>>>>>> c9f09976
             }
         }
 
@@ -445,11 +400,7 @@
     {
         if ($fields = Config::inst()->get($className, 'has_many', Config::UNINHERITED)) {
             foreach ($fields as $fieldName => $dataObjectName) {
-<<<<<<< HEAD
-                $this->resultString .= " * @method DataList|" . $dataObjectName . "[] $fieldName\n";
-=======
                 $this->resultString .= ' * @method DataList|' . $dataObjectName . "[] $fieldName\n";
->>>>>>> c9f09976
             }
         }
 
@@ -466,11 +417,7 @@
     {
         if ($fields = Config::inst()->get($className, 'many_many', Config::UNINHERITED)) {
             foreach ($fields as $fieldName => $dataObjectName) {
-<<<<<<< HEAD
-                $this->resultString .= " * @method ManyManyList|" . $dataObjectName . "[] $fieldName\n";
-=======
                 $this->resultString .= ' * @method ManyManyList|' . $dataObjectName . "[] $fieldName\n";
->>>>>>> c9f09976
             }
         }
 
@@ -487,11 +434,7 @@
     {
         if ($fields = Config::inst()->get($className, 'belongs_many_many', Config::UNINHERITED)) {
             foreach ($fields as $fieldName => $dataObjectName) {
-<<<<<<< HEAD
-                $this->resultString .= " * @method ManyManyList|" . $dataObjectName . "[] $fieldName\n";
-=======
                 $this->resultString .= ' * @method ManyManyList|' . $dataObjectName . "[] $fieldName\n";
->>>>>>> c9f09976
             }
         }
 
